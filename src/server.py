--- conflicted
+++ resolved
@@ -97,18 +97,13 @@
 def _get_city_data_today(city_id: str) -> ResponseCityData:
     today = datetime.date.today()
 
-<<<<<<< HEAD
-    data = _get_city_data_by_weekday(city_id, Weekday.get_current(), is_today=True)
-    city_data_cache.store(city_id, today, data)
-=======
     with city_data_cache.lock(city_id):
         if cached := city_data_cache.get(city_id, today):
             return cached
 
-        data = _get_city_data_by_weekday(city_id, Weekday.get_current())
+        data = _get_city_data_by_weekday(city_id, Weekday.get_current(), is_today=True)
         city_data_cache.store(city_id, today, data)
 
->>>>>>> 3dfd7e48
     return data
 
 
