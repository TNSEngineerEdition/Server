--- conflicted
+++ resolved
@@ -144,8 +144,11 @@
         for trip_id, trip_data in self._gtfs_package.get_trips_for_weekday(
             self._weekday
         ):
-            if trip_id not in trip_stops_by_trip_id:
-                # This happens when we ignore a route in the city configuration
+            trip_stops = [
+                ResponseTramTripStop(id=stop.stop_id, time=stop.time)
+                for stop in trip_stops_by_trip_id.get(trip_id, [])
+            ]
+            if len(trip_stops) <= 1:
                 continue
 
             route = routes_by_route_id[str(trip_data["route_id"])]
@@ -159,32 +162,12 @@
                 ),
                 None,
             )
-<<<<<<< HEAD
-            for route_id, route_data in gtfs_package.routes.iterrows()
-        }
-
-        for trip_id, trip_data in gtfs_package.get_trips_for_weekday(self._weekday):
-            trip_stops = [
-                ResponseTramTripStop(id=stop.stop_id, time=stop.time)
-                for stop in trip_stops_by_trip_id.get(trip_id, [])
-            ]
-            if len(trip_stops) <= 1:
-                continue
-=======
->>>>>>> 89bb43a8
 
             route.trips.append(
                 ResponseTramTrip(
-<<<<<<< HEAD
-                    trip_head_sign=trip_data["trip_headsign"], stops=trip_stops
-=======
                     trip_head_sign=trip_data["trip_headsign"],
                     variant=variant,
-                    stops=[
-                        ResponseTramTripStop(id=stop.stop_id, time=stop.time)
-                        for stop in trip_stops_by_trip_id[trip_id]
-                    ],
->>>>>>> 89bb43a8
+                    stops=trip_stops,
                 )
             )
 
