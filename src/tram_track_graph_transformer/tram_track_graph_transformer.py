import math

import networkx as nx
import overpy
from pyproj import Geod, Transformer
from shapely.geometry import LineString, Point

from src.city_data_builder import CityConfiguration
from src.tram_track_graph_transformer.exceptions import (
    TrackDirectionChangeError,
)
from src.tram_track_graph_transformer.node import Node
from src.tram_track_graph_transformer.node_type import NodeType


class TramTrackGraphTransformer:
    """
    TramTrackGraphTransformer processes OpenStreetMap (OSM) tram infrastructure data
    and transforms it into a directed NetworkX graph, where nodes are represented by Node
    instances. Under the hood it builds a directed graph using OSM tram track ways and
    includes the opposite direction where specified.

    In order to maintain the skeleton of the graph, nodes which are crucial to data
    consistency, such as intersections or tram stops, are marked as permanent and
    have to appear in the resulting graphs on their predefined positions. The IDs of
    permanent nodes are available via the `permanent_nodes` property.

    This class also allows for graph densification operations, for example by setting
    the max distance between two neighboring nodes with `densify_graph_by_max_distance`.
    These methods return new graph instances with modified graph topology depending
    on the called method.
    """

    _geod = Geod(ellps="WGS84")
    _transformer = Transformer.from_crs("EPSG:4326", "EPSG:2180", always_xy=True)
    _inverse_transformer = Transformer.from_crs(
        "EPSG:2180", "EPSG:4326", always_xy=True
    )

    def __init__(
        self,
        tram_stops_and_tracks: overpy.Result,
        city_configuration: CityConfiguration,
    ):
        self._city_configuration = city_configuration
        self._ways = tram_stops_and_tracks.get_ways()
        self._nodes_by_id = {
            node.id: Node(
                id=node.id,
                lat=float(node.lat),
                lon=float(node.lon),
                type=self._get_node_type(node),
                name=node.tags.get("name"),
            )
            for node in tram_stops_and_tracks.get_nodes()
        }
        self._tram_track_graph = self._build_tram_track_graph_from_osm_ways()
        self._permanent_nodes = self._find_permanent_nodes()
        self._max_node_id = max(node.id for node in self._permanent_nodes)

<<<<<<< HEAD
    @staticmethod
    def _get_max_speed_for_way(
        way: overpy.Way, ratio: float = 3.6, default_speed: float = 50.0
    ) -> float:
        try:
            max_speed = float(way.tags.get("maxspeed"))
        except (ValueError, TypeError):
            max_speed = default_speed
        return max_speed / ratio
=======
    @property
    def permament_nodes(self) -> set[Node]:
        return self._permanent_nodes.copy()
>>>>>>> 37dd3505

    def _build_tram_track_graph_from_osm_ways(self):
        graph = nx.DiGraph()

        for way in self._ways:
            node_ids = [self._nodes_by_id[node.id] for node in way.get_nodes()]
            is_oneway = way.tags.get("oneway") == "yes"
            max_speed = self._get_max_speed_for_way(way)

            for i in range(len(node_ids) - 1):
                source_node = node_ids[i]
                destination_node = node_ids[i + 1]

                graph.add_edge(source_node, destination_node, max_speed=max_speed)
                if not is_oneway:
                    graph.add_edge(destination_node, source_node, max_speed=max_speed)

        return graph

    def _get_node_type(self, node: Node):
        """
        OSM node IDs mentioned in `custom_stop_mapping` field of `CityConfiguration`
        should always have a type of `NodeType.TRAM_STOP`. This is due to these nodes
        being used for tram stop mapping between GTFS and OSM, which means that
        each node can potentially act as a tram stop, even when it has a different type
        assigned to it by OSM.
        """
        return (
            NodeType.TRAM_STOP
            if node.id in self._city_configuration.custom_stop_mapping.values()
            else NodeType.get_by_value_safe(node.tags.get("railway"))
        )

    def _get_tram_stop_node_ids_in_graph(self):
        """
        Returns set of tram stop nodes which are on the tram tracks provided by OSM.
        In case a track is out of service, the tram stops won't be used but
        will still be present in `self._stops`, so we want to exclude them.
        """

        return {
            node
            for node in self._nodes_by_id.values()
            if node.type == NodeType.TRAM_STOP and node in self._tram_track_graph.nodes
        }

    def _get_track_crossing_and_endpoint_node_ids(self):
        """
        Returns set of nodes which serving the function of track crossings or endpoints.
        A node is a crossing if it has more than 2 distinct neighbors.
        A node is a track endpoint when it has exactly 1 distinct neighbor.
        In case a node doesn't have any neighbors (which shouldn't happen),
        it's treated as an endpoint as well. Node A is a neighbor of node B
        when in a directed graph there exists an edge (A, B) or (B, A).
        """

        result: set[Node] = set()
        for node in self._tram_track_graph.nodes:
            predecessors = set(self._tram_track_graph.predecessors(node))
            successors = set(self._tram_track_graph.successors(node))
            if len(predecessors | successors) != 2:
                result.add(node)

        return result

    def _find_permanent_nodes(self):
        """
        Permanent nodes are used in `densify_graph_by_max_distance`.
        These nodes cannot be removed during the graph transformation process.
        Between them, the graph will be densified.
        """

        tram_stops = self._get_tram_stop_node_ids_in_graph()
        crossings = self._get_track_crossing_and_endpoint_node_ids()

        return tram_stops | crossings

    def _find_path_between_permanent_nodes(
        self, permanent_node: Node, successor: Node
    ) -> list[tuple[Node, float]]:
        """
        Finds the first different permanent node reachable from provided
        `permanent_node` via provided `successor` without backtracking.
        """

        path_coords_with_speed = [(permanent_node, 0.0)]
        previous_node, current_node = permanent_node, successor
        current_speed = self._tram_track_graph.get_edge_data(
            previous_node, current_node
        )["max_speed"]
        while current_node not in self._permanent_nodes:
            path_coords_with_speed.append((current_node, current_speed))
            next_candidate = next(
                filter(
                    lambda x: x != previous_node,
                    self._tram_track_graph.successors(current_node),
                ),
                None,
            )

            if next_candidate is None:
                raise TrackDirectionChangeError(permanent_node.id, current_node.id)
            current_speed = self._tram_track_graph.get_edge_data(
                current_node, next_candidate
            )["max_speed"]
            previous_node, current_node = current_node, next_candidate

        path_coords_with_speed.append((current_node, current_speed))
        return path_coords_with_speed

    @classmethod
    def _interpolate_path_nodes(
        cls, path_nodes: list[tuple[Node, float]], max_distance_in_meters: float
    ) -> list[tuple[tuple[float, float], float]]:
        meter_coords = [
            cls._transformer.transform(node.lon, node.lat) for node, _ in path_nodes
        ]
        line = LineString(meter_coords)

        if line.length <= max_distance_in_meters:
            return [
                (path_nodes[0][0].coordinates, path_nodes[0][1]),
                (path_nodes[-1][0].coordinates, path_nodes[-1][1]),
            ]

        segment_count = math.ceil(line.length / max_distance_in_meters)
        segment_size = line.length / segment_count

        interpolated_points = [
            line.interpolate(i * segment_size) for i in range(1, segment_count)
        ]

        interpolated_path_with_speed: list[tuple[tuple[float, float], float]] = [
            (path_nodes[0][0].coordinates, path_nodes[0][1])
        ]
        cumulative_distance = [0.0]
        for i in range(1, len(meter_coords)):
            prev = Point(meter_coords[i - 1])
            curr = Point(meter_coords[i])
            cumulative_distance.append(cumulative_distance[-1] + prev.distance(curr))

        segment_index = 0
        for p in interpolated_points:
            distance_to_p = line.project(p)
            while (
                segment_index < len(cumulative_distance) - 2
            ) and cumulative_distance[segment_index + 1] < distance_to_p:
                segment_index += 1

            speed = path_nodes[segment_index + 1][1]
            lat_lon = cls._inverse_transformer.transform(p.x, p.y)[::-1]
            interpolated_path_with_speed.append((lat_lon, speed))

        interpolated_path_with_speed.append(
            (path_nodes[-1][0].coordinates, path_nodes[-1][1])
        )
        return interpolated_path_with_speed

    def _get_new_node_id(self):
        self._max_node_id += 1
        return self._max_node_id

    @classmethod
    def _add_geodetic_edge(
        cls, graph: nx.DiGraph, source_node: Node, dest_node: Node, max_speed: float
    ):
        azimuth, _, length = cls._geod.inv(
            source_node.lon,
            source_node.lat,
            dest_node.lon,
            dest_node.lat,
        )
        graph.add_edge(
            source_node, dest_node, azimuth=azimuth, length=length, max_speed=max_speed
        )

    def _add_interpolated_nodes_path(
        self,
        densified_graph: nx.DiGraph,
        interpolated_node_coords_with_speed: list[tuple[tuple[float, float], float]],
        nodes_by_coordinates: dict[tuple[float, float], Node],
        first_node: Node,
        last_node: Node,
    ):
        previous_graph_node = first_node

        for (lat, lon), max_speed in interpolated_node_coords_with_speed[1:-1]:
            if (lat, lon) in nodes_by_coordinates:
                new_node = nodes_by_coordinates[(lat, lon)]
            else:
                new_node = Node(
                    id=self._get_new_node_id(),
                    lat=lat,
                    lon=lon,
                    type=NodeType.INTERPOLATED,
                )
                nodes_by_coordinates[(lat, lon)] = new_node

            self._add_geodetic_edge(
                densified_graph, previous_graph_node, new_node, max_speed
            )
            previous_graph_node = new_node

        (lat, lon), max_speed = interpolated_node_coords_with_speed[-1]
        if (lat, lon) in nodes_by_coordinates:
            last_node = nodes_by_coordinates[(lat, lon)]

        self._add_geodetic_edge(
            densified_graph, previous_graph_node, last_node, max_speed
        )

    def densify_graph_by_max_distance(
        self, max_distance_in_meters: float
    ) -> nx.DiGraph:
        """
        Builds a directed graph by splitting edges between permanent nodes
        into smaller segments based on `max_distance_in_meters`.
        Nodes: instances of the Node class
        Edges: no attributes.
        """

        if max_distance_in_meters <= 0:
            raise ValueError("max_distance_in_meters must be greater than 0.")

        densified_graph = nx.DiGraph()
        nodes_by_coordinates: dict[tuple[float, float], Node] = {}
        errors: list[TrackDirectionChangeError] = []

        for permanent_node in self._permanent_nodes:
            for successor in self._tram_track_graph.successors(permanent_node):
                try:
                    path_nodes = self._find_path_between_permanent_nodes(
                        permanent_node, successor
                    )
                except TrackDirectionChangeError as e:
                    errors.append(e)
                    continue

                interpolated_node_coords_with_speed = self._interpolate_path_nodes(
                    path_nodes, max_distance_in_meters
                )
                self._add_interpolated_nodes_path(
                    densified_graph,
                    interpolated_node_coords_with_speed,
                    nodes_by_coordinates,
                    permanent_node,
                    path_nodes[-1][0],
                )

        if errors:
            raise ExceptionGroup("Track direction errors during densification", errors)
        return densified_graph<|MERGE_RESOLUTION|>--- conflicted
+++ resolved
@@ -58,7 +58,10 @@
         self._permanent_nodes = self._find_permanent_nodes()
         self._max_node_id = max(node.id for node in self._permanent_nodes)
 
-<<<<<<< HEAD
+    @property
+    def permament_nodes(self) -> set[Node]:
+        return self._permanent_nodes.copy()
+      
     @staticmethod
     def _get_max_speed_for_way(
         way: overpy.Way, ratio: float = 3.6, default_speed: float = 50.0
@@ -68,11 +71,6 @@
         except (ValueError, TypeError):
             max_speed = default_speed
         return max_speed / ratio
-=======
-    @property
-    def permament_nodes(self) -> set[Node]:
-        return self._permanent_nodes.copy()
->>>>>>> 37dd3505
 
     def _build_tram_track_graph_from_osm_ways(self):
         graph = nx.DiGraph()
