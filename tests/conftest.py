--- conflicted
+++ resolved
@@ -141,26 +141,11 @@
 def krakow_response_city_data() -> ResponseCityData:
     with zipfile.ZipFile("tests/assets/krakow_response_city_data.zip") as zip_file:
         with zip_file.open("krakow_response_city_data.json") as file:
-<<<<<<< HEAD
             return ResponseCityData.model_validate_json(file.read())
-=======
-            return ResponseCityData.model_validate_json(file.read())
-
-
-@pytest.fixture
-def city_cache_dir() -> Generator[Path, Any, None]:
-    with tempfile.TemporaryDirectory() as tmp_dir:
-        directory_path = Path(tmp_dir)
-
-        with zipfile.ZipFile("tests/assets/cached_data.zip") as zip_file:
-            zip_file.extractall(directory_path)
-
-        yield directory_path / "cached_data"
 
 
 @pytest.fixture
 def expected_route_variants() -> dict[str, dict[str, list[int]]]:
     with zipfile.ZipFile("tests/assets/expected_route_variants.zip") as zip_file:
         with zip_file.open("expected_route_variants.json") as file:
-            return cast(dict[str, dict[str, list[int]]], json.load(file))
->>>>>>> 89bb43a8
+            return cast(dict[str, dict[str, list[int]]], json.load(file))